from .pages import WebPage, ItemPage, ItemWebPage, Injectable
from .requests import request_backend_var
from .page_inputs import (
    Meta,
    HttpClient,
    HttpRequest,
    HttpResponse,
    HttpRequestHeaders,
    HttpResponseHeaders,
    HttpRequestBody,
    HttpResponseBody,
<<<<<<< HEAD
    RequestURL,
    ResponseURL
=======
    BrowserHtml,
>>>>>>> 2b7dd002
)
from .overrides import PageObjectRegistry, consume_modules, OverrideRule


default_registry = PageObjectRegistry()
handle_urls = default_registry.handle_urls<|MERGE_RESOLUTION|>--- conflicted
+++ resolved
@@ -1,7 +1,7 @@
 from .pages import WebPage, ItemPage, ItemWebPage, Injectable
 from .requests import request_backend_var
 from .page_inputs import (
-    Meta,
+    BrowserHtml,
     HttpClient,
     HttpRequest,
     HttpResponse,
@@ -9,12 +9,9 @@
     HttpResponseHeaders,
     HttpRequestBody,
     HttpResponseBody,
-<<<<<<< HEAD
+    Meta,
     RequestURL,
-    ResponseURL
-=======
-    BrowserHtml,
->>>>>>> 2b7dd002
+    ResponseURL,
 )
 from .overrides import PageObjectRegistry, consume_modules, OverrideRule
 
