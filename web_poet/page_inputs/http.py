--- conflicted
+++ resolved
@@ -9,12 +9,7 @@
     resolve_encoding,
 )
 
-<<<<<<< HEAD
-from web_poet._base import _HttpHeaders
-=======
 from web_poet._base import _HttpHeaders, _Url
-from web_poet.utils import memoizemethod_noargs
->>>>>>> 778f27e8
 from web_poet.mixins import SelectableMixin
 from web_poet.utils import memoizemethod_noargs
 
@@ -24,12 +19,14 @@
 
 
 class ResponseUrl(_Url):
-    """ URL of the response """
+    """URL of the response"""
+
     pass
 
 
 class RequestUrl(_Url):
-    """ URL of the request """
+    """URL of the request"""
+
     pass
 
 
