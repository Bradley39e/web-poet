# -*- coding: utf-8 -*-
#
# Configuration file for the Sphinx documentation builder.
#
# This file does only contain a selection of the most common options. For a
# full list see the documentation:
# http://www.sphinx-doc.org/en/master/config

# -- Path setup --------------------------------------------------------------

# If extensions (or modules to document with autodoc) are in another directory,
# add these directories to sys.path here. If the directory is relative to the
# documentation root, use os.path.abspath to make it absolute, like shown here.
#
# import os
# import sys
# sys.path.insert(0, os.path.abspath('.'))


# -- Project information -----------------------------------------------------

project = u'web-poet'
copyright = u'2020, Scrapinghub'
author = u'Scrapinghub'

# The short X.Y version
version = u''
# The full version, including alpha/beta/rc tags
release = u'0.1.1'


# -- General configuration ---------------------------------------------------

# If your documentation needs a minimal Sphinx version, state it here.
#
# needs_sphinx = '1.0'

# Add any Sphinx extension module names here, as strings. They can be
# extensions coming with Sphinx (named 'sphinx.ext.*') or your custom
# ones.
extensions = [
    'sphinx.ext.autodoc',
    'sphinx.ext.intersphinx',
    'sphinx.ext.viewcode',
]

# Add any paths that contain templates here, relative to this directory.
templates_path = ['_templates']

# The suffix(es) of source filenames.
# You can specify multiple suffix as a list of string:
#
# source_suffix = ['.rst', '.md']
source_suffix = '.rst'

# The master toctree document.
master_doc = 'index'

# The language for content autogenerated by Sphinx. Refer to documentation
# for a list of supported languages.
#
# This is also used if you do content translation via gettext catalogs.
# Usually you set "language" from the command line for these cases.
language = None

# List of patterns, relative to source directory, that match files and
# directories to ignore when looking for source files.
# This pattern also affects html_static_path and html_extra_path.
exclude_patterns = [u'_build', 'Thumbs.db', '.DS_Store']

# The name of the Pygments (syntax highlighting) style to use.
pygments_style = None


# -- Options for HTML output -------------------------------------------------

# The theme to use for HTML and HTML Help pages.  See the documentation for
# a list of builtin themes.
#
html_theme = 'sphinx_rtd_theme'

# Add any paths that contain custom themes here, relative to this directory.
# Add path to the RTD explicitly to robustify builds (otherwise might
# fail in a clean Debian build env)
import sphinx_rtd_theme
html_theme_path = [sphinx_rtd_theme.get_html_theme_path()]

# Theme options are theme-specific and customize the look and feel of a theme
# further.  For a list of options available for each theme, see the
# documentation.
#
# html_theme_options = {}

# Add any paths that contain custom static files (such as style sheets) here,
# relative to this directory. They are copied after the builtin static files,
# so a file named "default.css" will overwrite the builtin "default.css".
# html_static_path = ['_static']

# Custom sidebar templates, must be a dictionary that maps document names
# to template names.
#
# The default sidebars (for documents that don't match any pattern) are
# defined by theme itself.  Builtin themes are using these templates by
# default: ``['localtoc.html', 'relations.html', 'sourcelink.html',
# 'searchbox.html']``.
#
# html_sidebars = {}


# -- Options for HTMLHelp output ---------------------------------------------

# Output file base name for HTML help builder.
htmlhelp_basename = 'web-poetdoc'


# -- Options for LaTeX output ------------------------------------------------

latex_elements = {
    # The paper size ('letterpaper' or 'a4paper').
    #
    # 'papersize': 'letterpaper',

    # The font size ('10pt', '11pt' or '12pt').
    #
    # 'pointsize': '10pt',

    # Additional stuff for the LaTeX preamble.
    #
    # 'preamble': '',

    # Latex figure (float) alignment
    #
    # 'figure_align': 'htbp',
}

# Grouping the document tree into LaTeX files. List of tuples
# (source start file, target name, title,
#  author, documentclass [howto, manual, or own class]).
latex_documents = [
    (master_doc, 'web-poet.tex', u'web-poet Documentation',
     u'Scrapinghub', 'manual'),
]


# -- Options for manual page output ------------------------------------------

# One entry per manual page. List of tuples
# (source start file, name, description, authors, manual section).
man_pages = [
    (master_doc, 'web-poet', u'web-poet Documentation',
     [author], 1)
]


# -- Options for Texinfo output ----------------------------------------------

# Grouping the document tree into Texinfo files. List of tuples
# (source start file, target name, title, author,
#  dir menu entry, description, category)
texinfo_documents = [
    (master_doc, 'web-poet', u'web-poet Documentation',
     author, 'web-poet', 'One line description of project.',
     'Miscellaneous'),
]


# -- Options for Epub output -------------------------------------------------

# Bibliographic Dublin Core info.
epub_title = project

# The unique identifier of the text. This can be a ISBN number
# or the project homepage.
#
# epub_identifier = ''

# A unique identification for the text.
#
# epub_uid = ''

# A list of files that should not be packed into the epub file.
epub_exclude_files = ['search.html']


# -- Extension configuration -------------------------------------------------

autodoc_member_order = "bysource"

# -- Options for intersphinx extension ---------------------------------------

# Example configuration for intersphinx: refer to the Python standard library.
intersphinx_mapping = {
    'python': ('https://docs.python.org/3', None, ),
    'scrapy': ('https://docs.scrapy.org/en/latest', None, ),
<<<<<<< HEAD
    'url-matcher': ('https://url-matcher.readthedocs.io/en/stable/', None, ),
=======
    'parsel': ('https://parsel.readthedocs.io/en/latest/', None, ),
>>>>>>> 256a0c3a
}<|MERGE_RESOLUTION|>--- conflicted
+++ resolved
@@ -192,9 +192,6 @@
 intersphinx_mapping = {
     'python': ('https://docs.python.org/3', None, ),
     'scrapy': ('https://docs.scrapy.org/en/latest', None, ),
-<<<<<<< HEAD
     'url-matcher': ('https://url-matcher.readthedocs.io/en/stable/', None, ),
-=======
     'parsel': ('https://parsel.readthedocs.io/en/latest/', None, ),
->>>>>>> 256a0c3a
 }